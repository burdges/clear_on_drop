use std::fmt;
use std::ops::{Deref, DerefMut};

use hide::hide_mem;

/// Zeroizes a storage location when dropped.
///
/// This struct contains a reference to a memory location, either as a
/// mutable borrow (`&mut T`), or as a owned container (`Box<T>` or
/// similar). When this struct is dropped, the referenced location is
/// overwritten with zeros.
///
/// # Example
///
/// ```
/// # use clear_on_drop::ClearOnDrop;
/// #[derive(Debug, Clone, Copy)]
/// struct MyData {
///     value: u32,
/// }
///
/// let mut place = MyData { value: 0 };
/// {
///     let mut key = ClearOnDrop::new(&mut place);
///     key.value = 0x012345678;
///     // ...
/// }   // key is dropped here
/// assert_eq!(place.value, 0);
/// ```

pub struct ClearOnDrop<T, P>
<<<<<<< HEAD
  where T: Copy, P: Deref<Target = T> + DerefMut {
=======
    where T: Default,
          P: Deref<Target = T> + DerefMut
{
>>>>>>> 80fec956
    _place: P,
}

impl<T, P> ClearOnDrop<T, P>
<<<<<<< HEAD
  where T: Copy, P: Deref<Target = T> + DerefMut {
=======
    where T: Default,
          P: Deref<Target = T> + DerefMut
{
>>>>>>> 80fec956
    /// Creates a new `ClearOnDrop` which clears `place` on drop.
    ///
    /// The `place` parameter can be a `&mut T`, a `Box<T>`, or other
    /// containers which behave like `Box<T>`.
    #[inline]
    pub fn new(place: P) -> Self {
        ClearOnDrop { _place: place }
    }
}

<<<<<<< HEAD
impl<T, P> fmt::Debug for ClearOnDrop<T, P> 
  where T: Copy, P: Deref<Target = T> + DerefMut + fmt::Debug {
=======
impl<T, P> fmt::Debug for ClearOnDrop<T, P>
    where T: Default,
          P: Deref<Target = T> + DerefMut + fmt::Debug
{
>>>>>>> 80fec956
    #[inline]
    fn fmt(&self, f: &mut fmt::Formatter) -> fmt::Result {
        fmt::Debug::fmt(&self._place, f)
    }
}

<<<<<<< HEAD
impl<T, P> Deref for ClearOnDrop<T, P> 
  where T: Copy, P: Deref<Target = T> + DerefMut {
=======
impl<T, P> Deref for ClearOnDrop<T, P>
    where T: Default,
          P: Deref<Target = T> + DerefMut
{
>>>>>>> 80fec956
    type Target = T;

    #[inline]
    fn deref(&self) -> &Self::Target {
        Deref::deref(&self._place)
    }
}

<<<<<<< HEAD
impl<T, P> DerefMut for ClearOnDrop<T, P> 
  where T: Copy, P: Deref<Target = T> + DerefMut {
=======
impl<T, P> DerefMut for ClearOnDrop<T, P>
    where T: Default,
          P: Deref<Target = T> + DerefMut
{
>>>>>>> 80fec956
    #[inline]
    fn deref_mut(&mut self) -> &mut Self::Target {
        DerefMut::deref_mut(&mut self._place)
    }
}

impl<T, P> Drop for ClearOnDrop<T, P>
<<<<<<< HEAD
  where T: Copy, P: Deref<Target = T> + DerefMut {
=======
    where T: Default,
          P: Deref<Target = T> + DerefMut
{
>>>>>>> 80fec956
    #[inline]
    fn drop(&mut self) {
        let place = self.deref_mut();
        *place = unsafe { ::std::mem::zeroed::<T>() };
        hide_mem::<T>(place);
    }
}

#[cfg(test)]
mod tests {
    use super::ClearOnDrop;

    #[derive(Debug, Copy, Clone, Default)]
    struct Place {
        pub data: [u32; 4],
    }

    const DATA: [u32; 4] = [0x01234567, 0x89abcdef, 0xfedcba98, 0x76543210];

    #[test]
    fn on_stack() {
        let mut place: Place = Default::default();
        {
            let mut clear = ClearOnDrop::new(&mut place);
            clear.data = DATA;
            assert_eq!(clear.data, DATA);
        }
        assert_eq!(place.data, [0, 0, 0, 0]);
    }

    #[test]
    fn on_box() {
        let place: Box<Place> = Box::new(Default::default());
        let mut clear = ClearOnDrop::new(place);
        clear.data = DATA;
        assert_eq!(clear.data, DATA);
    }
}<|MERGE_RESOLUTION|>--- conflicted
+++ resolved
@@ -29,24 +29,16 @@
 /// ```
 
 pub struct ClearOnDrop<T, P>
-<<<<<<< HEAD
-  where T: Copy, P: Deref<Target = T> + DerefMut {
-=======
-    where T: Default,
+    where T: Copy,
           P: Deref<Target = T> + DerefMut
 {
->>>>>>> 80fec956
     _place: P,
 }
 
 impl<T, P> ClearOnDrop<T, P>
-<<<<<<< HEAD
-  where T: Copy, P: Deref<Target = T> + DerefMut {
-=======
-    where T: Default,
+    where T: Copy,
           P: Deref<Target = T> + DerefMut
 {
->>>>>>> 80fec956
     /// Creates a new `ClearOnDrop` which clears `place` on drop.
     ///
     /// The `place` parameter can be a `&mut T`, a `Box<T>`, or other
@@ -57,30 +49,20 @@
     }
 }
 
-<<<<<<< HEAD
 impl<T, P> fmt::Debug for ClearOnDrop<T, P> 
-  where T: Copy, P: Deref<Target = T> + DerefMut + fmt::Debug {
-=======
-impl<T, P> fmt::Debug for ClearOnDrop<T, P>
-    where T: Default,
+    where T: Copy,
           P: Deref<Target = T> + DerefMut + fmt::Debug
 {
->>>>>>> 80fec956
     #[inline]
     fn fmt(&self, f: &mut fmt::Formatter) -> fmt::Result {
         fmt::Debug::fmt(&self._place, f)
     }
 }
 
-<<<<<<< HEAD
-impl<T, P> Deref for ClearOnDrop<T, P> 
-  where T: Copy, P: Deref<Target = T> + DerefMut {
-=======
 impl<T, P> Deref for ClearOnDrop<T, P>
-    where T: Default,
+    where T: Copy,
           P: Deref<Target = T> + DerefMut
 {
->>>>>>> 80fec956
     type Target = T;
 
     #[inline]
@@ -89,15 +71,10 @@
     }
 }
 
-<<<<<<< HEAD
-impl<T, P> DerefMut for ClearOnDrop<T, P> 
-  where T: Copy, P: Deref<Target = T> + DerefMut {
-=======
 impl<T, P> DerefMut for ClearOnDrop<T, P>
-    where T: Default,
+    where T: Copy,
           P: Deref<Target = T> + DerefMut
 {
->>>>>>> 80fec956
     #[inline]
     fn deref_mut(&mut self) -> &mut Self::Target {
         DerefMut::deref_mut(&mut self._place)
@@ -105,13 +82,9 @@
 }
 
 impl<T, P> Drop for ClearOnDrop<T, P>
-<<<<<<< HEAD
-  where T: Copy, P: Deref<Target = T> + DerefMut {
-=======
-    where T: Default,
+    where T: Copy,
           P: Deref<Target = T> + DerefMut
 {
->>>>>>> 80fec956
     #[inline]
     fn drop(&mut self) {
         let place = self.deref_mut();
